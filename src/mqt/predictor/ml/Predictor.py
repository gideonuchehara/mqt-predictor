from __future__ import annotations

import glob
import logging
from pathlib import Path
from typing import Any

import matplotlib.pyplot as plt
import numpy as np
from joblib import Parallel, delayed, load
from mqt.bench.utils import qiskit_helper, tket_helper
from mqt.predictor import ml, reward, utils
from pytket.extensions.qiskit import tk_to_qiskit
from qiskit import QuantumCircuit
from sklearn.ensemble import RandomForestClassifier
from sklearn.model_selection import GridSearchCV, train_test_split

plt.rcParams["font.family"] = "Times New Roman"

logger = logging.getLogger("mqtpredictor")
<<<<<<< HEAD
class Predictor:
    def __init__(self, verbose:int=0) -> None:
        if verbose == 1:
            lvl = logging.INFO
        elif verbose == 2: # noqa: PLR2004
=======


class Predictor:
    def __init__(self, verbose=0):
        if verbose == 1:
            lvl = logging.INFO
        elif verbose == 2:
>>>>>>> e1554f78
            lvl = logging.DEBUG
        else:
            lvl = logging.WARNING
        logger.setLevel(lvl)

        self.clf = None

    def set_classifier(self, clf:RandomForestClassifier) -> None:
        self.clf = clf

    def compile_all_circuits_for_qc(
        self,
        filename: str,
        source_path: str = "",
        target_path: str = "",
        timeout: int = 10,
<<<<<<< HEAD
        logger_level:int=logging.INFO,
    ) -> bool:
=======
        logger_level=logging.INFO,
    ):
        logger.setLevel(logger_level)
>>>>>>> e1554f78
        """Handles the creation of one training sample.

        Keyword arguments:
        filename -- qasm circuit sample filename
        source_path -- path to file
        target_path -- path to directory for compiled circuit
        timeout -- timeout in seconds

        Return values:
        True -- at least one compilation option succeeded
        False -- if not
        """

        logger.setLevel(logger_level)
        if not source_path:
            source_path = str(ml.helper.get_path_training_circuits())

        if not target_path:
            target_path = str(ml.helper.get_path_training_circuits_compiled())

        logger.info("Processing: " + filename)
        qc = QuantumCircuit.from_qasm_file(Path(source_path) / filename)

        if not qc:
            return False

        compilation_pipeline = ml.helper.get_compilation_pipeline()

        results = []
        comp_path_id = 0
        try:
            for gate_set_name, devices in compilation_pipeline.get("devices").items():
                for device_name, max_qubits in devices:
                    for compiler, settings in compilation_pipeline["compiler"].items():
                        if "qiskit" in compiler:
                            for opt_level in settings["optimization_level"]:
                                target_filename = (
                                    filename.split(".qasm")[0] + "_" + str(comp_path_id)
                                )
                                comp_path_id += 1
                                if max_qubits >= qc.num_qubits:
                                    tmp = utils.timeout_watcher(
                                        qiskit_helper.get_mapped_level,
                                        [
                                            qc,
                                            gate_set_name,
                                            qc.num_qubits,
                                            device_name,
                                            opt_level,
                                            False,
                                            False,
                                            target_path,
                                            target_filename,
                                        ],
                                        timeout,
                                    )
                                    results.append(tmp)
                                    if not tmp:
                                        continue
                        elif "tket" in compiler:
                            for lineplacement in settings["lineplacement"]:
                                target_filename = (
                                    filename.split(".qasm")[0] + "_" + str(comp_path_id)
                                )
                                comp_path_id += 1
                                if max_qubits >= qc.num_qubits:
                                    tmp = utils.timeout_watcher(
                                        tket_helper.get_mapped_level,
                                        [
                                            qc,
                                            gate_set_name,
                                            qc.num_qubits,
                                            device_name,
                                            lineplacement,
                                            False,
                                            False,
                                            target_path,
                                            target_filename,
                                        ],
                                        timeout,
                                    )
                                    results.append(tmp)
                                    if not tmp:
                                        continue

            if all(x is False for x in results):
                logger.debug(
                    "No compilation succeeded for this quantum circuit: " + filename
                )
                return False
            return True

        except Exception as e:
            raise RuntimeError("Error during compilation: " + str(e)) from e

    def generate_compiled_circuits(
        self,
        source_path: str = "",
        target_path: str = "",
        timeout: int = 10,
    ) -> None:
        """Handles the creation of all training samples.

        Keyword arguments:
        source_path -- path to file
        target_directory -- path to directory for compiled circuit
        timeout -- timeout in seconds

        """
<<<<<<< HEAD
        if not source_path:
=======

        if source_path is None:
>>>>>>> e1554f78
            source_path = str(ml.helper.get_path_training_circuits())

        if not target_path:
            target_path = str(ml.helper.get_path_training_circuits_compiled())

        path_zip = Path(source_path) / "mqtbench_training_samples.zip"
        if (
            not any(file.suffix == ".qasm" for file in Path(source_path).iterdir())
            and path_zip.exists()
        ):
            import zipfile

            with zipfile.ZipFile(str(path_zip), "r") as zip_ref:
                zip_ref.extractall(source_path)

        Path(target_path).mkdir(exist_ok=True)

        source_circuits_list = [
            file.name for file in Path(source_path).iterdir() if file.suffix == ".qasm"
        ]

        Parallel(n_jobs=-1, verbose=100)(
            delayed(self.compile_all_circuits_for_qc)(
                filename, source_path, target_path, timeout, logger.level
            )
            for filename in source_circuits_list
        )

    def generate_trainingdata_from_qasm_files(
        self,
        path_uncompiled_circuits: str = "",
        path_compiled_circuits: str = "",
    ) -> tuple[list[Any], list[Any], list[Any]]:
        """Handles to create training data from all generated training samples

        Keyword arguments:
        path_uncompiled_circuits -- path to file
        path_compiled_circuits -- path to directory for compiled circuit

        Return values:
        training_data_ML_aggregated -- training data
        name_list -- names of all training samples
        scores -- evaluation scores for all compilation options
        """
        if not path_uncompiled_circuits:
            path_uncompiled_circuits = str(ml.helper.get_path_training_circuits())

        if not path_compiled_circuits:
            path_compiled_circuits = str(
                ml.helper.get_path_training_circuits_compiled()
            )

        # init resulting list (feature vector, name, scores)
        training_data = []
        name_list = []
        scores_list = []

        results = Parallel(n_jobs=-1, verbose=100)(
            delayed(self.generate_training_sample)(
                str(filename.name),
                path_uncompiled_circuits,
                path_compiled_circuits,
                logger.level,
            )
            for filename in Path(path_uncompiled_circuits).iterdir()
        )
        for sample in results:
            if not sample:
                continue

            training_sample, circuit_name, scores = sample
            training_data.append(training_sample)
            name_list.append(circuit_name)
            scores_list.append(scores)

        return (training_data, name_list, scores_list)

    def generate_training_sample(
        self,
        file: str,
<<<<<<< HEAD
        path_uncompiled_circuit: str = "",
        path_compiled_circuits: str = "",
        logger_level: int = logging.WARNING,
    ) -> tuple[tuple[list[Any], Any], str, list[list[float]]]|bool:
=======
        path_uncompiled_circuit: str = None,
        path_compiled_circuits: str = None,
        logger_level: int = 30,
    ):
>>>>>>> e1554f78
        """Handles to create training data from a single generated training sample

        Keyword arguments:
        file -- filename for the training sample
        path_uncompiled_circuit -- path to file
        path_compiled_circuits -- path to directory for compiled circuit

        Return values:
        training_sample -- training data sample
        circuit_name -- names of the training sample circuit
        scores -- evaluation scores for all compilation options
        """
        logger.setLevel(logger_level)
<<<<<<< HEAD
        if not path_uncompiled_circuit:
=======
        if path_uncompiled_circuit is None:
>>>>>>> e1554f78
            path_uncompiled_circuit = str(ml.helper.get_path_training_circuits())

        if not path_compiled_circuits:
            path_compiled_circuits = str(
                ml.helper.get_path_training_circuits_compiled()
            )

        if ".qasm" not in file:
            return False

        LUT = ml.helper.get_index_to_comppath_LUT()
        logger.debug("Checking " + file)
<<<<<<< HEAD
        scores: list[list[float]] = []
=======
        scores = []
>>>>>>> e1554f78
        for _ in range(len(LUT)):
            scores.append([])
        all_relevant_paths = Path(path_compiled_circuits) / (file.split(".")[0] + "*")
        all_relevant_files = glob.glob(str(all_relevant_paths))

        for filename in all_relevant_files:
            if (file.split(".")[0] + "_") in filename and filename.endswith(".qasm"):
                comp_path_index = int(filename.split("_")[-1].split(".")[0])
                device = LUT.get(comp_path_index)[1]

                score = reward.expected_fidelity(filename, device)
                scores[comp_path_index] = score

        num_not_empty_entries = 0
        for i in range(len(LUT)):
            if not scores[i]:
                scores[i] = ml.helper.get_width_penalty()
            else:
                num_not_empty_entries += 1

        if num_not_empty_entries == 0:
            return False

        feature_vec = ml.helper.create_feature_dict(
            str(Path(path_uncompiled_circuit) / file)
        )
        training_sample = (list(feature_vec.values()), np.argmax(scores))
        circuit_name = file.split(".")[0]

        return (training_sample, circuit_name, scores)

    def train_random_forest_classifier(
        self, visualize_results:bool=False
    ) -> bool:

        (
            X_train,
            X_test,
            y_train,
            y_test,
            indices_train,
            indices_test,
            names_list,
            scores_list,
        ) = self.get_prepared_training_data(save_non_zero_indices=True)

        scores_filtered = [scores_list[i] for i in indices_test]
        names_filtered = [names_list[i] for i in indices_test]

        tree_param = [
            {
                "n_estimators": [100, 200, 500],
                "max_depth": list(range(8, 30, 6)),
                "min_samples_split": list(range(2, 20, 6)),
                "min_samples_leaf": list(range(2, 20, 6)),
                "bootstrap": [True, False],
            },
        ]

        clf = RandomForestClassifier(random_state=0)
        clf = GridSearchCV(clf, tree_param, cv=5, n_jobs=8).fit(X_train, y_train)

        if visualize_results:
            y_pred = np.array(list(clf.predict(X_test)))
            res, _ = self.calc_performance_measures(scores_filtered, y_pred, y_test)
            self.plot_eval_histogram(res, filename="RandomForestClassifier")

<<<<<<< HEAD
            logger.info("Best Accuracy: " + str(clf.best_score_))
            top3 = (res.count(1) + res.count(2) + res.count(3)) / len(res)
            logger.info("Top 3: " + str(top3))
            logger.info(
                "Feature Importance: " + str(clf.best_estimator_.feature_importances_)
=======
            logger.info("Best Accuracy: " + clf.best_score_)
            top3 = (res.count(1) + res.count(2) + res.count(3)) / len(res)
            logger.info("Top 3: " + top3)
            logger.info(
                "Feature Importance: " + clf.best_estimator_.feature_importances_
>>>>>>> e1554f78
            )
            self.plot_eval_all_detailed_compact_normed(
                names_filtered, scores_filtered, y_pred, y_test
            )

        self.set_classifier(clf.best_estimator_)
        ml.helper.save_classifier(clf.best_estimator_)
        logger.info("Random Forest classifier is trained and saved.")

        return self.clf is not None

    def get_prepared_training_data(self, save_non_zero_indices:bool=False) -> tuple[Any,Any,Any,Any,Any,Any, Any, Any]:
        training_data, names_list, scores_list = ml.helper.load_training_data()
        X, y = zip(*training_data)
        X = list(X)
        y = list(y)
        for i in range(len(X)):
            X[i] = list(X[i])
            scores_list[i] = list(scores_list[i])

        X, y, indices = np.array(X), np.array(y), np.array(range(len(y)))

        # Store all non zero feature indices
        non_zero_indices = []
        for i in range(len(X[0])):
            if sum(X[:, i]) > 0:
                non_zero_indices.append(i)
        X = X[:, non_zero_indices]

        if save_non_zero_indices:
            data = np.asarray(non_zero_indices)
            np.save(ml.helper.get_path_trained_model() / "non_zero_indices.npy", data)

        (
            X_train,
            X_test,
            y_train,
            y_test,
            indices_train,
            indices_test,
        ) = train_test_split(X, y, indices, test_size=0.3, random_state=5)

        return (
            X_train,
            X_test,
            y_train,
            y_test,
            indices_train,
            indices_test,
            names_list,
            scores_list,
        )

    def calc_performance_measures(
        self, scores_filtered:list[list[float]], y_pred:np.ndarray[Any, np.dtype[np.float64]], y_test:np.ndarray[Any, np.dtype[np.float64]]
    ) -> tuple[list[int], list[float]]:
        """Method to generate the performance measures for a trained classifier

        Keyword arguments:
        scores_filtered -- ground truth of all combinations of compilation options
        y_pred -- predicted combination of compilation options
        y_test -- best combination of compilation options

        Return values:
        res -- list of all ranks
        relative_scores -- performance difference to best score

        """

        res = []
        relative_scores = []
        for i in range(len(y_pred)):
            assert np.argmax(scores_filtered[i]) == y_test[i]
            predicted_score = scores_filtered[i][y_pred[i]]
            tmp_predicted_score = 0 if predicted_score == ml.helper.get_width_penalty() else predicted_score
            relative_scores.append(tmp_predicted_score - np.max(scores_filtered[i]))
            score = list(np.sort(scores_filtered[i])[::-1]).index(predicted_score)
            res.append(score + 1)

        assert len(res) == len(y_pred)

        return res, relative_scores

    def plot_eval_histogram(self, res:list[int], filename:str="histogram") -> None:
        """Method to generate the histogram of the resulting ranks

        Keyword arguments:
        res -- all ranks as a list
        filename -- name of the file to save the histogram
        """

        plt.figure(figsize=(10, 5))

        num_of_comp_paths = len(ml.helper.get_index_to_comppath_LUT())
        plt.bar(
            list(range(0, num_of_comp_paths, 1)),
            height=[
                res.count(i) / len(res) for i in range(1, num_of_comp_paths + 1, 1)
            ],
            width=1,
        )
        plt.xticks(
            list(range(0, num_of_comp_paths, 1)),
            list(range(1, num_of_comp_paths + 1, 1)),
            fontsize=16,
        )
        plt.yticks(fontsize=16)

        plt.xlabel(
            "Best prediction                                                        Worst prediction",
            fontsize=18,
        )
        plt.ylabel("Relative frequency", fontsize=18)
        result_path = Path("results")
        if not result_path.is_dir():
            result_path.mkdir()
        plt.savefig(result_path / (filename + ".pdf"))
        plt.show()

    def plot_eval_all_detailed_compact_normed(
        self, names_list:list[Any], scores_filtered:list[Any], y_pred:np.ndarray[Any, np.dtype[np.float64]], y_test:np.ndarray[Any, np.dtype[np.float64]]
    ) -> None:
        """Method to generate the detailed graph to examine the differences in evaluation scores

        Keyword arguments:
        names_list -- all names filtered for the respectively predicted indices of all training data
        scores_filtered -- all scores filtered for the respectively predicted indices of all training data
        y_pred -- predicted labels
        y_test -- actual labels
        """

        # Create list of all qubit numbers and sort them
        names_list_num_qubits = []
        for i in range(len(names_list)):
            assert np.argmax(scores_filtered[i]) == y_test[i]
            names_list_num_qubits.append(
                int(names_list[i].split("_")[-1].split(".")[0])
            )

        # Sort all other list (num_qubits, scores and y_pred) accordingly
        (
            qubit_list_sorted,
            scores_filtered_sorted_accordingly,
            y_pred_sorted_accordingly,
        ) = zip(*sorted(zip(names_list_num_qubits, scores_filtered, y_pred)))
        plt.figure(figsize=(17, 8))
        for i in range(len(names_list_num_qubits)):
            tmp_res = scores_filtered_sorted_accordingly[i]
            max_score = max(tmp_res)
            for j in range(len(tmp_res)):
                plt.plot(i, tmp_res[j] / max_score, "b.", alpha=1.0, markersize=1.7)

            plt.plot(
                i,
                tmp_res[y_pred_sorted_accordingly[i]] / max_score,
                "#ff8600",
                marker=".",
                linestyle="None",
            )

        plt.xticks(
            list(range(0, len(scores_filtered), 20)),
            [qubit_list_sorted[i] for i in range(0, len(scores_filtered), 20)],
            fontsize=18,
        )
        plt.yticks(fontsize=18)
        plt.xlabel(
            "Unseen test circuits (sorted along the number of qubits)", fontsize=18
        )
        plt.ylabel(
            "Evaluation scores of combinations of options \n (normalized per test circuit)",
            fontsize=18,
        )
        plt.tight_layout()

        plt.ylim(0, 1.05)
        plt.xlim(0, len(scores_filtered))
        result_path = Path("results")
        if not result_path.is_dir():
            result_path.mkdir()
        plt.savefig(result_path / "y_pred_eval_normed.pdf")

    def predict(self, qasm_str_or_path: str) -> Any|None:
        """Returns a compilation option prediction index for a given qasm file path or qasm string."""

        if self.clf is None:
            path = ml.helper.get_path_trained_model() / "trained_clf.joblib"
            if path.is_file():
                self.clf = load(str(path))
            else:
                error_msg = "Classifier is neither trained nor saved."
                raise FileNotFoundError(error_msg)

        feature_dict = ml.helper.create_feature_dict(qasm_str_or_path)
        if not feature_dict:
            return None
        feature_vector = list(feature_dict.values())

        path = ml.helper.get_path_trained_model() / "non_zero_indices.npy"
        non_zero_indices = np.load(str(path), allow_pickle=True)
        feature_vector = [feature_vector[i] for i in non_zero_indices]

        return self.clf.predict([feature_vector])[0] # type: ignore[attr-defined]

    def compile_as_predicted(self, qc: str, prediction: int) -> tuple[QuantumCircuit, int]:
        """Returns the compiled quantum circuit when the original qasm circuit is provided as either
        a string or a file path and the prediction index is given."""

        LUT = ml.helper.get_index_to_comppath_LUT()
        if prediction < 0 or prediction >= len(LUT):
            error_msg = "Prediction index is out of range."
            raise IndexError(error_msg)
        if not isinstance(qc, QuantumCircuit):
            if Path(qc).exists():
<<<<<<< HEAD
                logger.info("Reading from .qasm path: " + str(qc))
=======
                logger.info("Reading from .qasm path: " + qc)
>>>>>>> e1554f78
                qc = QuantumCircuit.from_qasm_file(qc)
            elif QuantumCircuit.from_qasm_str(qc):
                logger.info("Reading from .qasm str")
                qc = QuantumCircuit.from_qasm_str(qc)
            else:
                error_msg = "Invalid 'qc' parameter value."
                raise ValueError(error_msg)

        prediction_information = LUT.get(prediction)
        gate_set_name = prediction_information[0]
        device = prediction_information[1]
        compiler = prediction_information[2]
        compiler_settings = prediction_information[3]

        if compiler == "qiskit":
            compiled_qc = qiskit_helper.get_mapped_level(
                qc, gate_set_name, qc.num_qubits, device, compiler_settings, False, True
            )
            return compiled_qc, ml.helper.get_index_to_comppath_LUT()[prediction]
        if compiler == "tket":
            compiled_qc = tket_helper.get_mapped_level(
                qc,
                gate_set_name,
                qc.num_qubits,
                device,
                compiler_settings,
                False,
                True,
            )
            return (
                tk_to_qiskit(compiled_qc),
                ml.helper.get_index_to_comppath_LUT()[prediction],
            )
        error_msg = "Invalid compiler name."
        raise ValueError(error_msg)

    def instantiate_supervised_ML_model(self, timeout:int) -> None:
        # Generate compiled circuits and save them as qasm files
        self.generate_compiled_circuits(
            timeout=timeout,
        )
        # Generate training data from qasm files
        res = self.generate_trainingdata_from_qasm_files()
        # Save those training data for faster re-processing
        ml.helper.save_training_data(res)
        # Train the Random Forest Classifier on created training data
        self.train_random_forest_classifier()<|MERGE_RESOLUTION|>--- conflicted
+++ resolved
@@ -18,21 +18,11 @@
 plt.rcParams["font.family"] = "Times New Roman"
 
 logger = logging.getLogger("mqtpredictor")
-<<<<<<< HEAD
 class Predictor:
     def __init__(self, verbose:int=0) -> None:
         if verbose == 1:
             lvl = logging.INFO
         elif verbose == 2: # noqa: PLR2004
-=======
-
-
-class Predictor:
-    def __init__(self, verbose=0):
-        if verbose == 1:
-            lvl = logging.INFO
-        elif verbose == 2:
->>>>>>> e1554f78
             lvl = logging.DEBUG
         else:
             lvl = logging.WARNING
@@ -49,14 +39,8 @@
         source_path: str = "",
         target_path: str = "",
         timeout: int = 10,
-<<<<<<< HEAD
         logger_level:int=logging.INFO,
     ) -> bool:
-=======
-        logger_level=logging.INFO,
-    ):
-        logger.setLevel(logger_level)
->>>>>>> e1554f78
         """Handles the creation of one training sample.
 
         Keyword arguments:
@@ -166,12 +150,7 @@
         timeout -- timeout in seconds
 
         """
-<<<<<<< HEAD
         if not source_path:
-=======
-
-        if source_path is None:
->>>>>>> e1554f78
             source_path = str(ml.helper.get_path_training_circuits())
 
         if not target_path:
@@ -252,17 +231,11 @@
     def generate_training_sample(
         self,
         file: str,
-<<<<<<< HEAD
         path_uncompiled_circuit: str = "",
         path_compiled_circuits: str = "",
         logger_level: int = logging.WARNING,
     ) -> tuple[tuple[list[Any], Any], str, list[list[float]]]|bool:
-=======
-        path_uncompiled_circuit: str = None,
-        path_compiled_circuits: str = None,
-        logger_level: int = 30,
-    ):
->>>>>>> e1554f78
+
         """Handles to create training data from a single generated training sample
 
         Keyword arguments:
@@ -276,11 +249,7 @@
         scores -- evaluation scores for all compilation options
         """
         logger.setLevel(logger_level)
-<<<<<<< HEAD
         if not path_uncompiled_circuit:
-=======
-        if path_uncompiled_circuit is None:
->>>>>>> e1554f78
             path_uncompiled_circuit = str(ml.helper.get_path_training_circuits())
 
         if not path_compiled_circuits:
@@ -293,11 +262,7 @@
 
         LUT = ml.helper.get_index_to_comppath_LUT()
         logger.debug("Checking " + file)
-<<<<<<< HEAD
         scores: list[list[float]] = []
-=======
-        scores = []
->>>>>>> e1554f78
         for _ in range(len(LUT)):
             scores.append([])
         all_relevant_paths = Path(path_compiled_circuits) / (file.split(".")[0] + "*")
@@ -365,19 +330,11 @@
             res, _ = self.calc_performance_measures(scores_filtered, y_pred, y_test)
             self.plot_eval_histogram(res, filename="RandomForestClassifier")
 
-<<<<<<< HEAD
             logger.info("Best Accuracy: " + str(clf.best_score_))
             top3 = (res.count(1) + res.count(2) + res.count(3)) / len(res)
             logger.info("Top 3: " + str(top3))
             logger.info(
                 "Feature Importance: " + str(clf.best_estimator_.feature_importances_)
-=======
-            logger.info("Best Accuracy: " + clf.best_score_)
-            top3 = (res.count(1) + res.count(2) + res.count(3)) / len(res)
-            logger.info("Top 3: " + top3)
-            logger.info(
-                "Feature Importance: " + clf.best_estimator_.feature_importances_
->>>>>>> e1554f78
             )
             self.plot_eval_all_detailed_compact_normed(
                 names_filtered, scores_filtered, y_pred, y_test
@@ -592,11 +549,7 @@
             raise IndexError(error_msg)
         if not isinstance(qc, QuantumCircuit):
             if Path(qc).exists():
-<<<<<<< HEAD
                 logger.info("Reading from .qasm path: " + str(qc))
-=======
-                logger.info("Reading from .qasm path: " + qc)
->>>>>>> e1554f78
                 qc = QuantumCircuit.from_qasm_file(qc)
             elif QuantumCircuit.from_qasm_str(qc):
                 logger.info("Reading from .qasm str")
